[workspace]
members = ["crates/*"]
resolver = "2"

[workspace.package]
version = "0.10.4"
edition = "2024"
rust-version = "1.88"
authors = ["init4"]
license = "MIT OR Apache-2.0"
homepage = "https://github.com/init4tech/signet-sdk"
repository = "https://github.com/init4tech/signet-sdk"

[profile.release]
opt-level = 3
lto = "thin"
debug = "line-tables-only"
strip = true
panic = "unwind"
codegen-units = 16

[profile.profiling]
inherits = "release"
debug = 2
strip = false

[profile.bench]
inherits = "profiling"

[profile.ci-rust]
inherits = "dev"
strip = true
debug = false
incremental = false

[workspace.dependencies]
<<<<<<< HEAD
signet-blobber = { version = "0.9.0", path = "crates/blobber" }
signet-db = { version = "0.9.0", path = "crates/db" }
signet-node-types = { version = "0.9.0", path = "crates/node-types" }
signet-rpc = { version = "0.9.0", path = "crates/rpc" }

init4-bin-base = { version = "0.10.0", features = ["alloy"] }

signet-bundle = "0.11.0"
signet-constants = "0.11.0"
signet-evm = "0.11.0"
signet-extract = "0.11.0"
signet-tx-cache = "0.11.0"
signet-types = "0.11.0"
signet-zenith = "0.11.0"
=======
signet-blobber = { version = "0.10", path = "crates/blobber" }
signet-block-processor = { version = "0.10", path = "crates/block-processor" }
signet-db = { version = "0.10", path = "crates/db" }
signet-node-types = { version = "0.10", path = "crates/node-types" }
signet-rpc = { version = "0.10", path = "crates/rpc" }

init4-bin-base = { version = "0.11.0", features = ["alloy"] }

signet-bundle = "0.10.1"
signet-constants = "0.10.1"
signet-evm = "0.10.1"
signet-extract = "0.10.1"
signet-journal = "0.10.1"
signet-tx-cache = "0.10.1"
signet-types = "0.10.1"
signet-zenith = "0.10.1"
>>>>>>> b91f3b51

# ajj
ajj = { version = "0.3.4" }

# trevm
<<<<<<< HEAD
trevm = { version = "0.29.0", features = ["full_env_cfg"] }

# Alloy periphery crates
alloy-core = { version = "1.4" }
alloy = { version = "1.0.35", features = [
=======
trevm = { version = "0.27.8", features = ["full_env_cfg"] }

# Alloy periphery crates
alloy = { version = "1.0.25", features = [
>>>>>>> b91f3b51
    "full",
    "rpc-types-beacon",
    "rpc-types-mev",
    "genesis",
    "arbitrary",
] }
<<<<<<< HEAD
alloy-contract = { version = "1.0.35", features = ["pubsub"] }

# Reth
reth = { git = "https://github.com/paradigmxyz/reth", tag = "v1.8.1" }
reth-ethereum = { git = "https://github.com/paradigmxyz/reth", tag = "v1.8.1" }
reth-chainspec = { git = "https://github.com/paradigmxyz/reth", tag = "v1.8.1" }
reth-db = { git = "https://github.com/paradigmxyz/reth", tag = "v1.8.1" }
reth-db-common = { git = "https://github.com/paradigmxyz/reth", tag = "v1.8.1" }
reth-eth-wire-types = { git = "https://github.com/paradigmxyz/reth", tag = "v1.8.1" }
reth-evm-ethereum = { git = "https://github.com/paradigmxyz/reth", tag = "v1.8.1" }
reth-exex = { git = "https://github.com/paradigmxyz/reth", tag = "v1.8.1" }
reth-exex-test-utils = { git = "https://github.com/paradigmxyz/reth", tag = "v1.8.1" }
reth-network-api = { git = "https://github.com/paradigmxyz/reth", tag = "v1.8.1" }
reth-network-peers = { git = "https://github.com/paradigmxyz/reth", tag = "v1.8.1" }
reth-node-api = { git = "https://github.com/paradigmxyz/reth", tag = "v1.8.1" }
reth-node-ethereum = { git = "https://github.com/paradigmxyz/reth", tag = "v1.8.1" }
reth-prune-types = { git = "https://github.com/paradigmxyz/reth", tag = "v1.8.1" }
reth-rpc-eth-api = { git = "https://github.com/paradigmxyz/reth", tag = "v1.8.1" }
reth-transaction-pool = { git = "https://github.com/paradigmxyz/reth", tag = "v1.8.1" }
=======
alloy-contract = { version = "1.0.25", features = ["pubsub"] }

# Reth
reth = { git = "https://github.com/paradigmxyz/reth", tag = "v1.6.0" }
reth-ethereum = { git = "https://github.com/paradigmxyz/reth", tag = "v1.6.0" }
reth-chainspec = { git = "https://github.com/paradigmxyz/reth", tag = "v1.6.0" }
reth-db = { git = "https://github.com/paradigmxyz/reth", tag = "v1.6.0" }
reth-db-common = { git = "https://github.com/paradigmxyz/reth", tag = "v1.6.0" }
reth-eth-wire-types = { git = "https://github.com/paradigmxyz/reth", tag = "v1.6.0" }
reth-evm-ethereum = { git = "https://github.com/paradigmxyz/reth", tag = "v1.6.0" }
reth-exex = { git = "https://github.com/paradigmxyz/reth", tag = "v1.6.0" }
reth-exex-test-utils = { git = "https://github.com/paradigmxyz/reth", tag = "v1.6.0" }
reth-network-api = { git = "https://github.com/paradigmxyz/reth", tag = "v1.6.0" }
reth-network-peers = { git = "https://github.com/paradigmxyz/reth", tag = "v1.6.0" }
reth-node-api = { git = "https://github.com/paradigmxyz/reth", tag = "v1.6.0" }
reth-node-ethereum = { git = "https://github.com/paradigmxyz/reth", tag = "v1.6.0" }
reth-prune-types = { git = "https://github.com/paradigmxyz/reth", tag = "v1.6.0" }
reth-rpc-eth-api = { git = "https://github.com/paradigmxyz/reth", tag = "v1.6.0" }
reth-transaction-pool = { git = "https://github.com/paradigmxyz/reth", tag = "v1.6.0" }
reth-trie-db = { git = "https://github.com/paradigmxyz/reth", tag = "v1.6.0" }
>>>>>>> b91f3b51

# Foundry periphery
foundry-blob-explorers = "0.17"

# Async
tokio = { version = "1.43.0", features = ["macros"] }
async-trait = "0.1.87"

# Pinned for compatibility with reth
parking_lot = "0.12"

# Misc
chrono = "0.4.38"
clap = "4"
eyre = "0.6.12"
hex = { package = "const-hex", version = "1.10", default-features = false, features = [
    "alloc",
] }
itertools = "0.14.0"
openssl = { version = "0.10", features = ["vendored"] }
proptest = "1.6.0"
reqwest = "0.12.9"
serde = { version = "1.0.217", features = ["derive"] }
serde_json = "1.0.137"
smallvec = "1.15.1"
tracing = "0.1.41"
tracing-subscriber = "0.3.19"
thiserror = "2.0.12"
url = "2.5.4"
uuid = "1.16.0"

# Test Utils
alloy-rlp = "0.3.11"
tempfile = "3.17.0"

<<<<<<< HEAD
[patch.crates-io]
init4-bin-base = {path = "../bin-base" }
=======
# [patch.crates-io]
# signet-bundle = { path = "../sdk/crates/bundle"}
# signet-constants = { path = "../sdk/crates/constants"}
# signet-evm = { path = "../sdk/crates/evm"}
# signet-extract = { path = "../sdk/crates/extract"}
# signet-tx-cache = { path = "../sdk/crates/tx-cache"}
# signet-types = { path = "../sdk/crates/types"}
# signet-zenith = { path = "../sdk/crates/zenith"}

# init4-bin-base = { path = "../shared" }
>>>>>>> b91f3b51
<|MERGE_RESOLUTION|>--- conflicted
+++ resolved
@@ -34,13 +34,13 @@
 incremental = false
 
 [workspace.dependencies]
-<<<<<<< HEAD
-signet-blobber = { version = "0.9.0", path = "crates/blobber" }
-signet-db = { version = "0.9.0", path = "crates/db" }
-signet-node-types = { version = "0.9.0", path = "crates/node-types" }
-signet-rpc = { version = "0.9.0", path = "crates/rpc" }
+signet-blobber = { version = "0.10", path = "crates/blobber" }
+signet-block-processor = { version = "0.10", path = "crates/block-processor" }
+signet-db = { version = "0.10", path = "crates/db" }
+signet-node-types = { version = "0.10", path = "crates/node-types" }
+signet-rpc = { version = "0.10", path = "crates/rpc" }
 
-init4-bin-base = { version = "0.10.0", features = ["alloy"] }
+init4-bin-base = { version = "0.13.0", features = ["alloy"] }
 
 signet-bundle = "0.11.0"
 signet-constants = "0.11.0"
@@ -49,48 +49,22 @@
 signet-tx-cache = "0.11.0"
 signet-types = "0.11.0"
 signet-zenith = "0.11.0"
-=======
-signet-blobber = { version = "0.10", path = "crates/blobber" }
-signet-block-processor = { version = "0.10", path = "crates/block-processor" }
-signet-db = { version = "0.10", path = "crates/db" }
-signet-node-types = { version = "0.10", path = "crates/node-types" }
-signet-rpc = { version = "0.10", path = "crates/rpc" }
-
-init4-bin-base = { version = "0.11.0", features = ["alloy"] }
-
-signet-bundle = "0.10.1"
-signet-constants = "0.10.1"
-signet-evm = "0.10.1"
-signet-extract = "0.10.1"
-signet-journal = "0.10.1"
-signet-tx-cache = "0.10.1"
-signet-types = "0.10.1"
-signet-zenith = "0.10.1"
->>>>>>> b91f3b51
+signet-journal = "0.11.0"
 
 # ajj
 ajj = { version = "0.3.4" }
 
 # trevm
-<<<<<<< HEAD
 trevm = { version = "0.29.0", features = ["full_env_cfg"] }
 
 # Alloy periphery crates
-alloy-core = { version = "1.4" }
 alloy = { version = "1.0.35", features = [
-=======
-trevm = { version = "0.27.8", features = ["full_env_cfg"] }
-
-# Alloy periphery crates
-alloy = { version = "1.0.25", features = [
->>>>>>> b91f3b51
     "full",
     "rpc-types-beacon",
     "rpc-types-mev",
     "genesis",
     "arbitrary",
 ] }
-<<<<<<< HEAD
 alloy-contract = { version = "1.0.35", features = ["pubsub"] }
 
 # Reth
@@ -110,28 +84,6 @@
 reth-prune-types = { git = "https://github.com/paradigmxyz/reth", tag = "v1.8.1" }
 reth-rpc-eth-api = { git = "https://github.com/paradigmxyz/reth", tag = "v1.8.1" }
 reth-transaction-pool = { git = "https://github.com/paradigmxyz/reth", tag = "v1.8.1" }
-=======
-alloy-contract = { version = "1.0.25", features = ["pubsub"] }
-
-# Reth
-reth = { git = "https://github.com/paradigmxyz/reth", tag = "v1.6.0" }
-reth-ethereum = { git = "https://github.com/paradigmxyz/reth", tag = "v1.6.0" }
-reth-chainspec = { git = "https://github.com/paradigmxyz/reth", tag = "v1.6.0" }
-reth-db = { git = "https://github.com/paradigmxyz/reth", tag = "v1.6.0" }
-reth-db-common = { git = "https://github.com/paradigmxyz/reth", tag = "v1.6.0" }
-reth-eth-wire-types = { git = "https://github.com/paradigmxyz/reth", tag = "v1.6.0" }
-reth-evm-ethereum = { git = "https://github.com/paradigmxyz/reth", tag = "v1.6.0" }
-reth-exex = { git = "https://github.com/paradigmxyz/reth", tag = "v1.6.0" }
-reth-exex-test-utils = { git = "https://github.com/paradigmxyz/reth", tag = "v1.6.0" }
-reth-network-api = { git = "https://github.com/paradigmxyz/reth", tag = "v1.6.0" }
-reth-network-peers = { git = "https://github.com/paradigmxyz/reth", tag = "v1.6.0" }
-reth-node-api = { git = "https://github.com/paradigmxyz/reth", tag = "v1.6.0" }
-reth-node-ethereum = { git = "https://github.com/paradigmxyz/reth", tag = "v1.6.0" }
-reth-prune-types = { git = "https://github.com/paradigmxyz/reth", tag = "v1.6.0" }
-reth-rpc-eth-api = { git = "https://github.com/paradigmxyz/reth", tag = "v1.6.0" }
-reth-transaction-pool = { git = "https://github.com/paradigmxyz/reth", tag = "v1.6.0" }
-reth-trie-db = { git = "https://github.com/paradigmxyz/reth", tag = "v1.6.0" }
->>>>>>> b91f3b51
 
 # Foundry periphery
 foundry-blob-explorers = "0.17"
@@ -167,10 +119,6 @@
 alloy-rlp = "0.3.11"
 tempfile = "3.17.0"
 
-<<<<<<< HEAD
-[patch.crates-io]
-init4-bin-base = {path = "../bin-base" }
-=======
 # [patch.crates-io]
 # signet-bundle = { path = "../sdk/crates/bundle"}
 # signet-constants = { path = "../sdk/crates/constants"}
@@ -180,5 +128,4 @@
 # signet-types = { path = "../sdk/crates/types"}
 # signet-zenith = { path = "../sdk/crates/zenith"}
 
-# init4-bin-base = { path = "../shared" }
->>>>>>> b91f3b51
+# init4-bin-base = { path = "../shared" }